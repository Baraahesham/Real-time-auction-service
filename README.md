--- conflicted
+++ resolved
@@ -409,11 +409,6 @@
 
 ### WebSocket Messages
 
-<<<<<<< HEAD
-#### **Client Messages**
-
-=======
->>>>>>> 86950804
 **Create Auction**
 ```json
 {
